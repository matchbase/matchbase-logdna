/**
 *  LogDNA NPM Module
 *      - supports levels (Debug, Info, Notice, Warning, Error, Critical, Alert, Emerge)
 *      - supports Winston
 *      - supports Bunyan
 */

var os = require('os');
var request = require('request');
var sizeof = require('object-sizeof');
var stringify = require('json-stringify-safe');
var util = require('util');
var debug = util.debuglog('logdna');
var bind = require('lodash.bind');
var isEqual = require('lodash.isequal');
var forEach = require('lodash.foreach');

var configs = require('./configs');

var loggers = [];

function isInt(value) {
    return !isNaN(value) && ((parseFloat(value) | 0) === parseFloat(value));
}

function checkParam(param, name, optional) {
    if (optional && !param) return;
    if (!param || typeof param !== 'string') {
        throw new Error(name + ' is undefined or not passed as a String');
    } else if (param.length > configs.MAX_INPUT_LENGTH) {
        throw new Error(name + ' cannot be longer than ' + configs.MAX_INPUT_LENGTH + ' chars');
    }
}

function isValidTimestamp(timestamp) {
    var valid = (new Date(timestamp)).getTime() > 0;
    if (!valid || Math.abs(timestamp - Date.now()) > configs.MS_IN_A_DAY) {
        debug('Error: The timestamp used is either invalid or not within one day. Date.now() will be used in its place.');
        return false;
    }
    return true;
}

function Logger(key, options) {
    if (!(this instanceof Logger)) return new Logger(key, options);
    checkParam(key, 'LogDNA Ingestion Key', false);
    checkParam(options.hostname, 'Hostname', true);
    checkParam(options.mac, 'MAC Address', true);
    checkParam(options.ip, 'IP Address', true);
    checkParam(options.level, 'Level', true);
    checkParam(options.app, 'App', true);
    if (options.timeout) {
        if (!isInt(options.timeout)) {
            throw new Error('Timeout must be an Integer');
        }
        if (options.timeout > configs.MAX_REQUEST_TIMEOUT) {
            throw new Error('Timeout cannot be longer than' + configs.MAX_REQUEST_TIMEOUT);
        }
    }
    if (options.mac && !configs.MAC_ADDR_CHECK.test(options.mac)) {
        throw new Error('Invalid MAC Address format');
    }
    if (options.ip && !configs.IP_ADDR_CHECK.test(options.ip)) {
        throw new Error('Invalid IP Address format');
    }

    this._max_length = options.max_length || true;
    this._index_meta = options.index_meta || false;
    this._flushLimit = configs.FLUSH_BYTE_LIMIT;
    this._url = configs.LOGDNA_URL;
    var protocol = configs.AGENT_PROTOCOL;
    this._agent = new protocol(configs.AGENT_SETTING);
    this._bufByteLength = 0;
    this._buf = [];

    this.source = {
        hostname: options.hostname || os.hostname()
        , app: options.app || 'default'
        , level: options.level || 'INFO'
        , env: options.env || undefined
    };

    this._req = request.defaults({
        auth: { username: key }
        , agent: this._agent
        , headers: configs.DEFAULT_REQUEST_HEADER
        , qs: {
            hostname: this.source.hostname
            , mac: options.mac
            , ip: options.ip
        }
        , timeout: options.timeout || configs.DEFAULT_REQUEST_TIMEOUT
    });
    loggers.push(this);
}

Logger.prototype.log = function(statement, opts) {
    this._err = false;
    if (typeof statement === 'object') {
        statement = JSON.parse(JSON.stringify(statement));
        statement = stringify(statement, null, 2, function() { return undefined; });
    }
    var message = {
        timestamp: Date.now()
        , line: statement
        , level: this.source.level
        , app: this.source.app
        , env: this.source.env
    };
    if (opts) {
        if (typeof opts === 'string') {
            if (opts.length > configs.MAX_INPUT_LENGTH) {
                debug('Level had more than ' + configs.MAX_INPUT_LENGTH + ' chars, was truncated');
                opts = opts.substring(0, configs.MAX_INPUT_LENGTH);
            }
            message.level = opts;
        } else {
            if (typeof opts !== 'object') {
                this._err = true;
                debug('Can only pass a String or JSON object as additional parameter');
            }
            message.level = opts.level || message.level;
            message.app = opts.app || message.app;
            message.env = opts.env || message.env;
            if (opts.timestamp && isValidTimestamp(opts.timestamp)) {
                message.timestamp = opts.timestamp;
            }
            if (opts.context && !opts.meta) {
                opts.meta = opts.context;
            }
            if (typeof opts.meta === 'object') {
                if (this._index_meta || opts.index_meta) {
                    message.meta = opts.meta;
                } else {
                    message.meta = stringify(opts.meta);
                }
            }
        }
    }
    if (this._err) {
        return this._err;
    }
    this._bufferLog(message);
};

Logger.prototype._bufferLog = function(message) {
    if (!message || !message.line) {
        debug('Ignoring empty message');
        return;
    }

    if (this._max_length && message.line.length > configs.MAX_LINE_LENGTH) {
        message.line = message.line.substring(0, configs.MAX_LINE_LENGTH) + ' (cut off, too long...)';
        debug('Line was longer than ' + configs.MAX_LINE_LENGTH + ' chars and was truncated.');
    }

    this._bufByteLength += sizeof(message);

    debug('Buffering message: %s', message.line);
    this._buf.push(message);

    if (this._bufByteLength >= this._flushLimit) {
        debug('Buffer size meets (or exceeds) flush limit.  Immediately flushing');
        this._flush();
        return;
    }

    if (!this._flusher) {
        debug('No scheduled flush. Scheduling for %d ms from now.', configs.FLUSH_INTERVAL);
        this._flusher = setTimeout(bind(this._flush, this), configs.FLUSH_INTERVAL);
    }
};

Logger.prototype._flush = function(cb) {
    if (!this._req || this._buf.length === 0) {
<<<<<<< HEAD
        if (cb) {
            cb();
        }
=======
        debug('Nothing to flush');
        cb && cb();
>>>>>>> 74d9ec17
        return;
    }

    var sendbuf = { e: 'ls', ls: this._buf };
    var data = stringify(sendbuf);

    // BEFORE we clear the buffer, capture the lines being flushed for debug output
    var dbgLines = this._buf.map(function(msg) { return msg.line; });

    this._bufByteLength = 0;
    this._buf.length = 0;

    this._req.post(this._url, {
        body: data
        , qs: { now: Date.now() }
<<<<<<< HEAD
    }, function(err) {
        if (err) {
            debug('Encountered an Error in POST Request: %j', err);
        }
        if (cb) {
            cb(err);
        }
=======
    }, function(err, httpResponse, body) {
        if (err) {
            debug('Encountered an Error in POST Request: %j', err);
        } else {
            debug('API success: %j', {
                lines: dbgLines,
                httpStatus: httpResponse.statusCode,
                body: body
            });
        }
        cb && cb(err);
>>>>>>> 74d9ec17
    });
    clearTimeout(this._flusher);
    this._flusher = null;
};

Logger.prototype._cleanUp = function(cb) {
    this._flush(cb);
    for (var i = 0; i < loggers.length; i++) {
        if (isEqual(loggers[i], this)) {
            loggers.splice(i, 1);
            return;
        }
    }
};

/*
 *  Populate short-hand for each supported Log Level
 */
forEach(configs.LOG_LEVELS, function(level) {
    var l = level.toLowerCase();
    Logger.prototype[l] = function(statement, opts) {
        opts = opts || {};
        opts.level = level;
        this.log(statement, opts);
    };
});

var flushAll = function(cb) {
    var expectedCallbacks = loggers.length;
    function callback() {
        if (expectedCallbacks-- < 1) cb();
    }
    if (!expectedCallbacks) {
        cb();
    } else {
        for (var i = 0; i < loggers.length; i++) {
            loggers[i]._flush(callback);
        }
    }
};

exports.Logger = Logger;

exports.createLogger = function(key, options) {
    var next = new Logger(key, options);
    loggers.push(next);
    return next;
};

exports.flushAll = flushAll;
exports.cleanUpAll = function(cb) {
    flushAll(cb);
    loggers = [];
};<|MERGE_RESOLUTION|>--- conflicted
+++ resolved
@@ -173,15 +173,8 @@
 
 Logger.prototype._flush = function(cb) {
     if (!this._req || this._buf.length === 0) {
-<<<<<<< HEAD
-        if (cb) {
-            cb();
-        }
-=======
         debug('Nothing to flush');
-        cb && cb();
->>>>>>> 74d9ec17
-        return;
+        return cb && cb();
     }
 
     var sendbuf = { e: 'ls', ls: this._buf };
@@ -196,15 +189,6 @@
     this._req.post(this._url, {
         body: data
         , qs: { now: Date.now() }
-<<<<<<< HEAD
-    }, function(err) {
-        if (err) {
-            debug('Encountered an Error in POST Request: %j', err);
-        }
-        if (cb) {
-            cb(err);
-        }
-=======
     }, function(err, httpResponse, body) {
         if (err) {
             debug('Encountered an Error in POST Request: %j', err);
@@ -216,7 +200,6 @@
             });
         }
         cb && cb(err);
->>>>>>> 74d9ec17
     });
     clearTimeout(this._flusher);
     this._flusher = null;
